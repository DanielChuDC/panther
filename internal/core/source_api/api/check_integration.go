--- conflicted
+++ resolved
@@ -67,13 +67,8 @@
 	out := &models.SourceIntegrationHealth{
 		IntegrationType: input.IntegrationType,
 		// Default to true, if these need to be checked and they are not healthy they will be overwritten
-<<<<<<< HEAD
-		CWERoleStatus:         models.SourceIntegrationItemStatus{Healthy: true},
-		RemediationRoleStatus: models.SourceIntegrationItemStatus{Healthy: true},
-=======
 		CWERoleStatus:         models.SourceIntegrationItemStatus{Healthy: true, Message: "Real time event setup is not enabled."},
 		RemediationRoleStatus: models.SourceIntegrationItemStatus{Healthy: true, Message: "Automatic remediation is not enabled."},
->>>>>>> c089892e
 	}
 	_, out.AuditRoleStatus = getCredentialsWithStatus(fmt.Sprintf(auditRoleFormat,
 		input.AWSAccountID, *awsSession.Config.Region))
