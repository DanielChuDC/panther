--- conflicted
+++ resolved
@@ -49,11 +49,7 @@
     variables: {
       input: {
         ...requestParams,
-<<<<<<< HEAD
-        type: [AlertTypesEnum.Rule, AlertTypesEnum.RuleError],
-=======
         types: [AlertTypesEnum.Rule, AlertTypesEnum.RuleError],
->>>>>>> 97e63ba0
         pageSize: DEFAULT_LARGE_PAGE_SIZE,
       },
     },
@@ -74,11 +70,7 @@
           input: {
             ...requestParams,
             // FIXME: remove this override when we have a multi-select
-<<<<<<< HEAD
-            type: [AlertTypesEnum.Rule, AlertTypesEnum.RuleError],
-=======
             types: [AlertTypesEnum.Rule, AlertTypesEnum.RuleError],
->>>>>>> 97e63ba0
             pageSize: DEFAULT_LARGE_PAGE_SIZE,
             exclusiveStartKey: lastEvaluatedKey,
           },
