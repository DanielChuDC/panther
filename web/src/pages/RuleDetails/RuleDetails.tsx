/**
 * Panther is a Cloud-Native SIEM for the Modern Security Team.
 * Copyright (C) 2020 Panther Labs Inc
 *
 * This program is free software: you can redistribute it and/or modify
 * it under the terms of the GNU Affero General Public License as
 * published by the Free Software Foundation, either version 3 of the
 * License, or (at your option) any later version.
 *
 * This program is distributed in the hope that it will be useful,
 * but WITHOUT ANY WARRANTY; without even the implied warranty of
 * MERCHANTABILITY or FITNESS FOR A PARTICULAR PURPOSE.  See the
 * GNU Affero General Public License for more details.
 *
 * You should have received a copy of the GNU Affero General Public License
 * along with this program.  If not, see <https://www.gnu.org/licenses/>.
 */

import React from 'react';

import useRouter from 'Hooks/useRouter';
import { Alert, Box, Flex, Card, TabList, TabPanel, TabPanels, Tabs } from 'pouncejs';
import { BorderedTab, BorderTabDivider } from 'Components/BorderedTab';
import { extractErrorMessage } from 'Helpers/utils';
import { DEFAULT_SMALL_PAGE_SIZE } from 'Source/constants';

import withSEO from 'Hoc/withSEO';
import invert from 'lodash/invert';
import useUrlParams from 'Hooks/useUrlParams';
import ErrorBoundary from 'Components/ErrorBoundary';
import { AlertTypesEnum } from 'Generated/schema';
import RuleDetailsPageSkeleton from './Skeleton';
import ListRuleAlerts from './RuleAlertsListing';
import CardDetails from './RuleCardDetails';
import RuleDetailsInfo from './RuleDetailsInfo';
import { useRuleDetails } from './graphql/ruleDetails.generated';
import { useListAlertsForRule } from './graphql/listAlertsForRule.generated';

export interface RuleDetailsPageUrlParams {
  section?: 'details' | 'matches' | 'errors';
}

const sectionToTabIndex: Record<RuleDetailsPageUrlParams['section'], number> = {
  details: 0,
  matches: 1,
  errors: 2,
};

const tabIndexToSection = invert(sectionToTabIndex) as Record<
  number,
  RuleDetailsPageUrlParams['section']
>;

const RuleDetailsPage: React.FC = () => {
  const { match } = useRouter<{ id: string }>();
  const { urlParams, setUrlParams } = useUrlParams<RuleDetailsPageUrlParams>();
  const { error, data, loading } = useRuleDetails({
    fetchPolicy: 'cache-and-network',
    variables: {
      input: {
        id: match.params.id,
      },
    },
  });

  const { data: matchesData } = useListAlertsForRule({
    fetchPolicy: 'cache-and-network',
    variables: {
      input: {
<<<<<<< HEAD
        type: [AlertTypesEnum.Rule],
=======
        types: [AlertTypesEnum.Rule],
>>>>>>> 97e63ba0
        ruleId: match.params.id,
        pageSize: DEFAULT_SMALL_PAGE_SIZE,
      },
    },
  });

  const { data: errorData } = useListAlertsForRule({
    fetchPolicy: 'cache-and-network',
    variables: {
      input: {
<<<<<<< HEAD
        type: [AlertTypesEnum.RuleError],
=======
        types: [AlertTypesEnum.RuleError],
>>>>>>> 97e63ba0
        ruleId: match.params.id,
        pageSize: DEFAULT_SMALL_PAGE_SIZE,
      },
    },
  });

  if (loading && !data) {
    return <RuleDetailsPageSkeleton />;
  }

  if (error) {
    return (
      <Box mb={6} data-testid={`rule-${match.params.id}`}>
        <Alert
          variant="error"
          title="Couldn't load rule"
          description={
            extractErrorMessage(error) ||
            " An unknown error occured and we couldn't load the rule details from the server"
          }
        />
      </Box>
    );
  }

  return (
    <Box as="article">
      <Flex direction="column" spacing={6} my={6}>
        <ErrorBoundary>
          <RuleDetailsInfo rule={data.rule} />
        </ErrorBoundary>
        <Card position="relative">
          <Tabs
            index={sectionToTabIndex[urlParams.section] || 0}
            onChange={index => setUrlParams({ section: tabIndexToSection[index] })}
          >
            <Box px={2}>
              <TabList>
                <BorderedTab>Details</BorderedTab>
                <BorderedTab>
                  <Box
                    data-testid="rule-matches"
                    opacity={matchesData?.alerts?.alertSummaries.length > 0 ? 1 : 0.5}
                  >
                    Rule Matches
                  </Box>
                </BorderedTab>
                <BorderedTab>
                  <Box
                    data-testid="rule-errors"
                    opacity={errorData?.alerts?.alertSummaries.length > 0 ? 1 : 0.5}
                  >
                    Rule Errors
                  </Box>
                </BorderedTab>
              </TabList>
              <BorderTabDivider />
              <TabPanels>
                <TabPanel data-testid="rule-details-tabpanel">
                  <CardDetails rule={data.rule} />
                </TabPanel>
                <TabPanel data-testid="rule-matches-tabpanel" lazy unmountWhenInactive>
                  <ListRuleAlerts ruleId={match.params.id} type={AlertTypesEnum.Rule} />
                </TabPanel>
                <TabPanel data-testid="rule-errors-tabpanel" lazy unmountWhenInactive>
                  <ListRuleAlerts ruleId={match.params.id} type={AlertTypesEnum.RuleError} />
                </TabPanel>
              </TabPanels>
            </Box>
          </Tabs>
        </Card>
      </Flex>
    </Box>
  );
};

export default withSEO({ title: ({ match }) => match.params.id })(RuleDetailsPage);<|MERGE_RESOLUTION|>--- conflicted
+++ resolved
@@ -67,11 +67,7 @@
     fetchPolicy: 'cache-and-network',
     variables: {
       input: {
-<<<<<<< HEAD
-        type: [AlertTypesEnum.Rule],
-=======
         types: [AlertTypesEnum.Rule],
->>>>>>> 97e63ba0
         ruleId: match.params.id,
         pageSize: DEFAULT_SMALL_PAGE_SIZE,
       },
@@ -82,11 +78,7 @@
     fetchPolicy: 'cache-and-network',
     variables: {
       input: {
-<<<<<<< HEAD
-        type: [AlertTypesEnum.RuleError],
-=======
         types: [AlertTypesEnum.RuleError],
->>>>>>> 97e63ba0
         ruleId: match.params.id,
         pageSize: DEFAULT_SMALL_PAGE_SIZE,
       },
