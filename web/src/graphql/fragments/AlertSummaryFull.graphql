fragment AlertSummaryFull on AlertSummary {
  alertId
  title
  severity
  type
  status
  creationTime
  deliveryResponses {
    ...DeliveryResponseFull
  }
  updateTime
  lastUpdatedBy
  lastUpdatedByTime
  detection {
    ... on AlertSummaryPolicyInfo {
      policyId
      resourceTypes
      resourceId
<<<<<<< HEAD
      policyIntegrationId
=======
      policySourceId
>>>>>>> 97e63ba0
    }
    ... on AlertSummaryRuleInfo {
      ruleId
      logTypes
      eventsMatched
    }
  }
}<|MERGE_RESOLUTION|>--- conflicted
+++ resolved
@@ -16,11 +16,7 @@
       policyId
       resourceTypes
       resourceId
-<<<<<<< HEAD
-      policyIntegrationId
-=======
       policySourceId
->>>>>>> 97e63ba0
     }
     ... on AlertSummaryRuleInfo {
       ruleId
